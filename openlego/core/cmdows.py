--- conflicted
+++ resolved
@@ -215,20 +215,12 @@
         sub_drivers = []
         for item in loop_nesting_obj:
             if isinstance(item, dict):
-<<<<<<< HEAD
                 loop_elem_name = list(item)[0]
-                if self.loop_element_types[loop_elem_name] in ['optimizer', 'doe'] and not super_driver_encountered:
-                    super_driver_encountered = True
-                    sub_drivers.extend(self._get_sub_drivers(item[list(item)[0]], True))
-                elif self.loop_element_types[loop_elem_name] in ['optimizer', 'doe'] and super_driver_encountered:
-=======
-                loop_elem_name = item.keys()[0]
                 if self.loop_element_types[loop_elem_name] in ['optimizer', 'doe'] and \
                         not super_driver_encountered:
-                    sub_drivers.extend(self._get_sub_drivers(item[item.keys()[0]], True))
+                    sub_drivers.extend(self._get_sub_drivers(item[list(item)[0]], True))
                 elif self.loop_element_types[loop_elem_name] in ['optimizer', 'doe'] and \
                         super_driver_encountered:
->>>>>>> 0f5c2160
                     sub_drivers.append(loop_elem_name)
                     sub_drivers.extend(self._get_sub_drivers(item[list(item)[0]], True))
                 else:
@@ -399,16 +391,7 @@
         driver_uid_is_sub_driver = True if self._driver_uid in self.sub_drivers else False
         for item in loop_nesting_list:
             if isinstance(item, dict):
-<<<<<<< HEAD
-                loop_elem_name = list(item)[0]
-                if self.loop_element_types[loop_elem_name] == 'converger' and add_all_blocks:
-                    _filtered_loop_nesting_list.append(item)
-                elif self.loop_element_types[loop_elem_name] == 'coordinator':
-                    _filtered_loop_nesting_list.append({loop_elem_name: self.filter_loop_nesting(item[loop_elem_name])})
-                elif self.loop_element_types[loop_elem_name] in ['optimizer', 'doe']:
-                    if loop_elem_name == self._driver_uid:
-=======
-                loop_el = item.keys()[0]
+                loop_el = list(item)[0]
                 if self.loop_element_types[loop_el] == 'converger' and add_all_blocks:
                     _filt_loop_nesting_lst.append(item)
                 elif self.loop_element_types[loop_el] == 'coordinator':
@@ -416,7 +399,6 @@
                         .append({loop_el: self.filter_loop_nesting(item[loop_el])})
                 elif self.loop_element_types[loop_el] in ['optimizer', 'doe']:
                     if loop_el == self._driver_uid:
->>>>>>> 0f5c2160
                         if driver_uid_is_sub_driver:
                             _filt_loop_nesting_lst\
                                 .append({loop_el: self.filter_loop_nesting(item[loop_el],
@@ -514,11 +496,7 @@
         break_loop = False
         for item in loop_nesting_list:
             if isinstance(item, dict):
-<<<<<<< HEAD
                 loop_elem_name = list(item)[0]
-                all_executable_blocks.extend(self.collect_all_executable_blocks(item[loop_elem_name]))
-=======
-                loop_elem_name = item.keys()[0]
                 if nested_in is not None and loop_elem_name == nested_in:
                     nested_in = None
                     break_loop = True
@@ -526,7 +504,6 @@
                                                                           nested_in=nested_in))
                 if break_loop:
                     break
->>>>>>> 0f5c2160
             elif isinstance(item, str):
                 if not nested_in:
                     all_executable_blocks.append(item)
