--- conflicted
+++ resolved
@@ -1,71 +1,66 @@
-#!/usr/bin/env python
-# -*- coding: utf-8 -*-
-"""
-Copyright 2018 D. de Vries
-
-Licensed under the Apache License, Version 2.0 (the "License");
-you may not use this file except in compliance with the License.
-You may obtain a copy of the License at
-
-    http://www.apache.org/licenses/LICENSE-2.0
-
-Unless required by applicable law or agreed to in writing, software
-distributed under the License is distributed on an "AS IS" BASIS,
-WITHOUT WARRANTIES OR CONDITIONS OF ANY KIND, either express or implied.
-See the License for the specific language governing permissions and
-limitations under the License.
-
-This file contains the setup code for the OpenLEGO package.
-"""
-from setuptools import find_packages, setup
-
-from openlego import __version__ as version
-
-
-def readme():
-    with open('README.md') as f:
-        return f.read()
-
-
-setup(
-    name='openlego',
-    version=version,
-    description='An Open-source link between the AGILE project and the OpenMDAO framework',
-    long_description=readme(),
-    classifiers=[
-        'Development Status :: 3 - Alpha',
-        'Intended Audience :: Science/Research',
-        'License :: OSI Approved :: Apache Software License',
-        'Operating System :: MacOS :: MacOS X',
-        'Operating System :: POSIX :: Linux',
-        'Operating System :: Microsoft :: Windows',
-        'Topic :: Scientific/Engineering',
-        'Programming Language :: Python',
-        'Programming Language :: Python :: 2.7',
-        'Programming Language :: Python :: 3.7',
-    ],
-    keywords='optimization agile multidisciplinary kadmos openmdao engineering xml cpacs',
-    url='https://github.com/daniel-de-vries/OpenLEGO',
-    download_url='https://github.com/daniel-de-vries/OpenLEGO/tarball/' + version,
-    author='Daniël de Vries',
-    author_email='danieldevries6@gmail.com',
-    license='Apache Software License',
-    packages=find_packages(),
-    package_data={'openlego.partials': ['partials.xsd']},
-    install_requires=[
-        'openmdao>=2.5.0',
-        'lxml',
-        'numpy',
-<<<<<<< HEAD
-        'ssbjkadmos>=0.1.8',
-        'cached-property',
-        'six'
-=======
-        'ssbjkadmos>=0.1.7',
-        'cached-property',
-        'plotly'
->>>>>>> 0f5c2160
-    ],
-    include_package_data=True,
-    zip_safe=False
-)
+#!/usr/bin/env python
+# -*- coding: utf-8 -*-
+"""
+Copyright 2018 D. de Vries
+
+Licensed under the Apache License, Version 2.0 (the "License");
+you may not use this file except in compliance with the License.
+You may obtain a copy of the License at
+
+    http://www.apache.org/licenses/LICENSE-2.0
+
+Unless required by applicable law or agreed to in writing, software
+distributed under the License is distributed on an "AS IS" BASIS,
+WITHOUT WARRANTIES OR CONDITIONS OF ANY KIND, either express or implied.
+See the License for the specific language governing permissions and
+limitations under the License.
+
+This file contains the setup code for the OpenLEGO package.
+"""
+from setuptools import find_packages, setup
+
+from openlego import __version__ as version
+
+
+def readme():
+    with open('README.md') as f:
+        return f.read()
+
+
+setup(
+    name='openlego',
+    version=version,
+    description='An Open-source link between the AGILE project and the OpenMDAO framework',
+    long_description=readme(),
+    classifiers=[
+        'Development Status :: 3 - Alpha',
+        'Intended Audience :: Science/Research',
+        'License :: OSI Approved :: Apache Software License',
+        'Operating System :: MacOS :: MacOS X',
+        'Operating System :: POSIX :: Linux',
+        'Operating System :: Microsoft :: Windows',
+        'Topic :: Scientific/Engineering',
+        'Programming Language :: Python',
+        'Programming Language :: Python :: 2.7',
+        'Programming Language :: Python :: 3.7',
+    ],
+    keywords='optimization agile multidisciplinary kadmos openmdao engineering xml cpacs',
+    url='https://github.com/daniel-de-vries/OpenLEGO',
+    download_url='https://github.com/daniel-de-vries/OpenLEGO/tarball/' + version,
+    author='Daniël de Vries',
+    author_email='danieldevries6@gmail.com',
+    license='Apache Software License',
+    packages=find_packages(),
+    package_data={'openlego.partials': ['partials.xsd']},
+    install_requires=[
+        'openmdao>=2.5.0',
+        'lxml',
+        'numpy',
+        'ssbjkadmos>=0.1.8',
+        'cached-property',
+        'plotly',
+        'six'
+    ],
+    include_package_data=True,
+    zip_safe=False
+)